--- conflicted
+++ resolved
@@ -54,13 +54,8 @@
             get => _yaw;
             set
             {
-<<<<<<< HEAD
-                yaw = value;
+                _yaw = value;
                 UpdateVectors();
-=======
-                _yaw = value;
-                UpdateVertices();
->>>>>>> fce15d76
             }
         }
 
